--- conflicted
+++ resolved
@@ -9,11 +9,8 @@
 TSVD = "9449cd9e-2762-5aa3-a617-5413e99d722e"
 
 [compat]
-<<<<<<< HEAD
 TSVD = "0.4"
-=======
 RandomizedLinAlg = "0.1"
->>>>>>> 629a03d9
 julia = "1.6"
 
 [extras]
