module ModelOrderReduction
<<<<<<< HEAD
include("Types.jl")
include("ErrorHandle.jl")
=======
>>>>>>> dc76422a

using DocStringExtensions

using Symbolics
using ModelingToolkit
using LinearAlgebra

using Setfield

include("utils.jl")

include("Types.jl")
include("ErrorHandle.jl")

include("DataReduction/POD.jl")
export SVD, TSVD, RSVD
<<<<<<< HEAD
export POD, reduce!, matricize

include("lift_learn.jl")

export polynomialization

=======
export POD, reduce!

include("deim.jl")
export deim

>>>>>>> dc76422a
end<|MERGE_RESOLUTION|>--- conflicted
+++ resolved
@@ -1,17 +1,12 @@
 module ModelOrderReduction
-<<<<<<< HEAD
-include("Types.jl")
-include("ErrorHandle.jl")
-=======
->>>>>>> dc76422a
 
 using DocStringExtensions
-
 using Symbolics
 using ModelingToolkit
 using LinearAlgebra
-
 using Setfield
+using SparseArrays
+using Bijections
 
 include("utils.jl")
 
@@ -20,18 +15,12 @@
 
 include("DataReduction/POD.jl")
 export SVD, TSVD, RSVD
-<<<<<<< HEAD
-export POD, reduce!, matricize
-
-include("lift_learn.jl")
-
-export polynomialization
-
-=======
 export POD, reduce!
 
 include("deim.jl")
 export deim
 
->>>>>>> dc76422a
+include("polynomialize.jl")
+export polynomialize
+
 end